--- conflicted
+++ resolved
@@ -33,11 +33,9 @@
         <a href="https://github.com/plexguide/Huntarr.io/releases" target="_blank" rel="noopener noreferrer" class="version-link">
         <div class="version-box">
             <i class="fas fa-code-branch version-icon"></i>
-<<<<<<< HEAD
             <span id="version-number">Version {{ version }}</span>
-=======
             <div class="version-title">Version <span id="version-value">...</span></div>
->>>>>>> fc9c9d96
+
         </div>
     </div>
 

#!/usr/bin/env python3
"""
Eros-specific API functions
Handles all communication with the Eros API

Exclusively uses the Eros API v3
"""

import requests
import json
import time
import datetime
import traceback
import sys
from typing import List, Dict, Any, Optional, Union
from src.primary.utils.logger import get_logger
from src.primary.settings_manager import get_ssl_verify_setting

# Get logger for the Eros app
eros_logger = get_logger("eros")

# Use a session for better performance
session = requests.Session()

<<<<<<< HEAD
def arr_request(api_url: str, api_key: str, api_timeout: int, endpoint: str, method: str = "GET",  data: Optional[Dict] = None, params: Optional[Dict] = None) -> Any:
=======
def arr_request(api_url: str, api_key: str, api_timeout: int, endpoint: str, method: str = "GET", data: Dict = None, count_api: bool = True) -> Any:
>>>>>>> d3b422cc
    """
    Make a request to the Eros API.
    
    Args:
        api_url: The base URL of the Eros API
        api_key: The API key for authentication
        api_timeout: Timeout for the API request
        endpoint: The API endpoint to call
        method: HTTP method (GET, POST, PUT, DELETE)
        data: Optional data payload for POST/PUT requests
    
    Returns:
        The parsed JSON response or None if the request failed
    """
    try:
        if not api_url or not api_key:
            eros_logger.error("No URL or API key provided")
            return None
        
        # Ensure api_url has a scheme
        if not (api_url.startswith('http://') or api_url.startswith('https://')):
            eros_logger.error(f"Invalid URL format: {api_url} - URL must start with http:// or https://")
            return None
            
        # Construct the full URL properly
        full_url = f"{api_url.rstrip('/')}/api/v3/{endpoint.lstrip('/')}"
        
    
        
        # Set up headers with User-Agent to identify Huntarr
        headers = {
            "X-Api-Key": api_key,
            "Content-Type": "application/json",
            "User-Agent": "Huntarr/1.0 (https://github.com/plexguide/Huntarr.io)"
        }
        
        # Get SSL verification setting
        verify_ssl = get_ssl_verify_setting()
        
        if not verify_ssl:
            eros_logger.debug("SSL verification disabled by user setting")
        
        try:
            if method.upper() == "GET":
                response = session.get(full_url, headers=headers, timeout=api_timeout, verify=verify_ssl)
            elif method.upper() == "POST":
                response = session.post(full_url, headers=headers, json=data, timeout=api_timeout, verify=verify_ssl)
            elif method.upper() == "PUT":
                response = session.put(full_url, headers=headers, json=data, timeout=api_timeout, verify=verify_ssl)
            elif method.upper() == "DELETE":
                response = session.delete(full_url, headers=headers, timeout=api_timeout, verify=verify_ssl)
            else:
                eros_logger.error(f"Unsupported HTTP method: {method}")
                return None
            
            # Check if the request was successful
            try:
                response.raise_for_status()
                
                # Increment API counter only if count_api is True and request was successful
                if count_api:
                    try:
                        from src.primary.stats_manager import increment_hourly_cap
                        increment_hourly_cap("eros")
                    except Exception as e:
                        eros_logger.warning(f"Failed to increment API counter for eros: {e}")
                        
            except requests.exceptions.HTTPError as e:
                eros_logger.error(f"Error during {method} request to {endpoint}: {e}, Status Code: {response.status_code}")
                eros_logger.debug(f"Response content: {response.text[:200]}")
                return None
            
            # Try to parse JSON response
            try:
                if response.text:
                    result = response.json()
                    eros_logger.debug(f"Response from {response.url}: Status {response.status_code}, JSON parsed successfully")
                    return result
                else:
                    eros_logger.debug(f"Response from {response.url}: Status {response.status_code}, Empty response")
                    return {}
            except json.JSONDecodeError:
                eros_logger.error(f"Invalid JSON response from API: {response.text[:200]}")
                return None
            
        except requests.exceptions.RequestException as e:
            eros_logger.error(f"Request failed: {e}")
            return None
    except Exception as e:
        eros_logger.error(f"Unexpected error during API request: {e}")
        return None

def get_download_queue_size(api_url: str, api_key: str, api_timeout: int) -> int:
    """
    Get the current size of the download queue.

    Args:
        api_url: The base URL of the Eros API
        api_key: The API key for authentication
        api_timeout: Timeout for the API request

    Returns:
        The number of items in the download queue, or -1 if the request failed
    """
    response = arr_request(api_url, api_key, api_timeout, "queue", count_api=False)
    
    if response is None:
        return -1
    
    # V3 API returns a list directly
    if isinstance(response, list):
        return len(response)
    # Fallback to records format if needed
    elif isinstance(response, dict) and "records" in response:
        return len(response["records"])
    else:
        return -1

def get_items_with_missing(api_url: str, api_key: str, api_timeout: int, monitored_only: bool, search_mode: str = "movie") -> List[Dict[str, Any]]:
    """
    Get a list of items with missing files (not downloaded/available).

    Args:
        api_url: The base URL of the Eros API
        api_key: The API key for authentication
        api_timeout: Timeout for the API request
        monitored_only: If True, only return monitored items.
        search_mode: The search mode to use - 'movie' for movie-based or 'scene' for scene-based

    Returns:
        A list of item objects with missing files, or None if the request failed.
    """
    try:
        eros_logger.debug(f"Retrieving missing items using search mode: {search_mode}...")
        
        if search_mode == "movie":
            # In movie mode, we get all movies and filter for ones without files
            endpoint = "movie"
            
            response = arr_request(api_url, api_key, api_timeout, endpoint, count_api=False)
            
            if response is None:
                return None
            
            # Extract the movies with missing files
            items = []
            if isinstance(response, list):
                # Filter for movies that don't have files (hasFile = false)
                items = [item for item in response if not item.get("hasFile", True)]
            elif isinstance(response, dict) and "records" in response:
                # Fallback to old format if somehow it returns in this format
                items = [item for item in response["records"] if not item.get("hasFile", True)]
        
        elif search_mode == "scene":
            # In scene mode, we try to use scene-specific endpoints
            # First check if the movie-scene endpoint exists
            endpoint = "scene/missing?pageSize=1000"
            
            response = arr_request(api_url, api_key, api_timeout, endpoint, count_api=False)
            
            if response is None:
                # Fallback to regular movie filtering if scene endpoint doesn't exist
                eros_logger.warning("Scene endpoint not available, falling back to movie mode")
                return get_items_with_missing(api_url, api_key, api_timeout, monitored_only, "movie")
            
            # Extract the scenes
            items = []
            if isinstance(response, dict) and "records" in response:
                items = response["records"]
            elif isinstance(response, list):
                items = response
        
        else:
            # Invalid search mode
            eros_logger.error(f"Invalid search mode: {search_mode}. Must be 'movie' or 'scene'")
            return None
        
        # Filter monitored if needed
        if monitored_only:
            items = [item for item in items if item.get("monitored", False)]
        
        eros_logger.debug(f"Found {len(items)} missing items using {search_mode} mode")
        
        return items
        
    except Exception as e:
        eros_logger.error(f"Error retrieving missing items: {str(e)}")
        return None

def get_cutoff_unmet_items(api_url: str, api_key: str, api_timeout: int, monitored_only: bool) -> List[Dict[str, Any]]:
    """
    Get a list of items that don't meet their quality profile cutoff.

    Args:
        api_url: The base URL of the Eros API
        api_key: The API key for authentication
        api_timeout: Timeout for the API request
        monitored_only: If True, only return monitored items.

    Returns:
        A list of item objects that need quality upgrades, or None if the request failed.
    """
    try:
        eros_logger.debug(f"Retrieving cutoff unmet items...")
        
        # Endpoint
        endpoint = "wanted/cutoff?pageSize=1000&sortKey=airDateUtc&sortDirection=descending"
        
        response = arr_request(api_url, api_key, api_timeout, endpoint, count_api=False)
        
        if response is None:
            return None
        
        # Extract the episodes/items
        items = []
        if isinstance(response, dict) and "records" in response:
            items = response["records"]
        elif isinstance(response, list):
            items = response
        
        eros_logger.debug(f"Found {len(items)} cutoff unmet items")
        
        # Just filter monitored if needed
        if monitored_only:
            items = [item for item in items if item.get("monitored", False)]
            eros_logger.debug(f"Found {len(items)} cutoff unmet items after filtering monitored")
        
        return items
        
    except Exception as e:
        eros_logger.error(f"Error retrieving cutoff unmet items: {str(e)}")
        return None

def get_quality_upgrades(api_url: str, api_key: str, api_timeout: int, monitored_only: bool, search_mode: str = "movie") -> List[Dict[str, Any]]:
    """
    Get a list of items that can be upgraded to better quality.

    Args:
        api_url: The base URL of the Eros API
        api_key: The API key for authentication
        api_timeout: Timeout for the API request
        monitored_only: If True, only return monitored items.
        search_mode: The search mode to use - 'movie' for movie-based or 'scene' for scene-based

    Returns:
        A list of item objects that need quality upgrades, or None if the request failed.
    """
    try:
        eros_logger.debug(f"Retrieving quality upgrade items using search mode: {search_mode}...")
        
        if search_mode == "movie":
            # In movie mode, we get all movies and filter for ones that have files but need quality upgrades
            endpoint = "movie"
            
            response = arr_request(api_url, api_key, api_timeout, endpoint, count_api=False)
            
            if response is None:
                return None
            
            # Extract movies that have files but need quality upgrades
            items = []
            if isinstance(response, list):
                # Filter for movies that have files but haven't met quality cutoff
                items = [item for item in response if item.get("hasFile", False) and item.get("qualityCutoffNotMet", False)]
            elif isinstance(response, dict) and "records" in response:
                # Fallback to old format if somehow it returns in this format
                items = [item for item in response["records"] if item.get("hasFile", False) and item.get("qualityCutoffNotMet", False)]
        
        elif search_mode == "scene":
            # In scene mode, try to use scene-specific endpoints
            endpoint = "scene/cutoff?pageSize=1000"
            
            response = arr_request(api_url, api_key, api_timeout, endpoint, count_api=False)
            
            if response is None:
                # Fallback to regular movie filtering if scene endpoint doesn't exist
                eros_logger.warning("Scene cutoff endpoint not available, falling back to movie mode")
                return get_quality_upgrades(api_url, api_key, api_timeout, monitored_only, "movie")
            
            # Extract the scenes
            items = []
            if isinstance(response, dict) and "records" in response:
                items = response["records"]
            elif isinstance(response, list):
                items = response
                
        else:
            # Invalid search mode
            eros_logger.error(f"Invalid search mode: {search_mode}. Must be 'movie' or 'scene'")
            return None
        
        # Filter monitored if needed
        if monitored_only:
            items = [item for item in items if item.get("monitored", False)]
            
        eros_logger.debug(f"Found {len(items)} quality upgrade items using {search_mode} mode")
        
        return items
        
    except Exception as e:
        eros_logger.error(f"Error retrieving quality upgrade items: {str(e)}")
        return None

def refresh_item(api_url: str, api_key: str, api_timeout: int, item_id: int) -> int:
    """
    Refresh functionality has been removed as it was a performance bottleneck.
    This function now returns a placeholder command ID without making any API calls.
    
    Args:
        api_url: The base URL of the Whisparr V3 API
        api_key: The API key for authentication
        api_timeout: Timeout for the API request
        item_id: The ID of the movie to refresh
        
    Returns:
        A placeholder command ID (123) to simulate success
    """
    eros_logger.debug(f"Refresh functionality disabled for movie ID: {item_id}")
    # Return a placeholder command ID to simulate success without actually refreshing
    return 123

def item_search(api_url: str, api_key: str, api_timeout: int, item_ids: List[int], verify_ssl: Optional[bool] = None) -> int:
    """
    Trigger a search for one or more movies in Whisparr V3.
    
    Args:
        api_url: The base URL of the Whisparr V3 API
        api_key: The API key for authentication
        api_timeout: Timeout for the API request
        item_ids: A list of movie IDs to search for
        
    Returns:
        The command ID if the search command was triggered successfully, None otherwise
    """
    
    # Check API limit before making request
    try:
        from src.primary.stats_manager import check_hourly_cap_exceeded
        if check_hourly_cap_exceeded("eros"):
            eros_logger.warning(f"🛑 Eros API hourly limit reached - skipping item search for {len(item_ids)} items")
            return None
    except Exception as e:
        eros_logger.error(f"Error checking hourly API cap: {e}")
        # Continue with request if cap check fails - safer than skipping
    
    try:
        if not item_ids:
            eros_logger.warning("No movie IDs provided for search.")
            return None
            
        eros_logger.debug(f"Searching for movies with IDs: {item_ids}")

        # Try several possible command formats, as the API might be in flux
        possible_commands = [
            {"name": "MoviesSearch", "movieIds": item_ids},  # Standard movie search
            {"name": "MovieSearch", "movieIds": item_ids},   # Alternative format
            {"name": "EpisodeSearch", "episodeIds": item_ids}  # Fallback to episode format
        ]
        
        command_endpoint = "command"
        
        # Try each command format until one works
        for i, payload in enumerate(possible_commands):
            eros_logger.debug(f"Trying search command format {i+1}: {payload}")
            
            # Make the API request
            response = arr_request(api_url, api_key, api_timeout, command_endpoint, "POST", payload, verify_ssl=verify_ssl)
            
            if response and "id" in response:
                command_id = response["id"]
                eros_logger.debug(f"Search command format {i+1} succeeded with ID {command_id}")
                
                # Increment API counter after successful request
                try:
                    from src.primary.stats_manager import increment_hourly_cap
                    increment_hourly_cap("eros", 1)
                    eros_logger.debug(f"Incremented Eros hourly API cap for item search ({len(item_ids)} items)")
                except Exception as cap_error:
                    eros_logger.error(f"Failed to increment hourly API cap for item search: {cap_error}")
                
                return command_id
                
        # If we've tried all formats and none worked:
        eros_logger.error("All search command formats failed - no command ID returned")
        return None
            
    except Exception as e:
        eros_logger.error(f"Error searching for movies: {str(e)}")
        return None

def get_command_status(api_url: str, api_key: str, api_timeout: int, command_id: int) -> Optional[Dict]:
    """
    Get the status of a specific command.

    Args:
        api_url: The base URL of the Eros API
        api_key: The API key for authentication
        api_timeout: Timeout for the API request
        command_id: The ID of the command to check

    Returns:
        A dictionary containing the command status, or None if the request failed.
    """
    if not command_id:
        eros_logger.error("No command ID provided for status check.")
        return None
        
    try:
        command_endpoint = f"command/{command_id}"
        
        # Make the API request
        result = arr_request(api_url, api_key, api_timeout, command_endpoint, count_api=False)
        
        if result:
            eros_logger.debug(f"Command {command_id} status: {result.get('status', 'unknown')}")
            return result
        else:
            eros_logger.error(f"Failed to get command status for ID {command_id}")
            return None
            
    except Exception as e:
        eros_logger.error(f"Error getting command status for ID {command_id}: {e}")
        return None

def check_connection(api_url: str, api_key: str, api_timeout: int) -> bool:
    """
    Check the connection to Whisparr V3 API.
    
    Args:
        api_url: The base URL of the Whisparr V3 API
        api_key: The API key for authentication
        api_timeout: Timeout for the API request
        verify_ssl: Whether to verify SSL certificates (overrides global setting if provided)
        
    Returns:
        True if the connection is successful, False otherwise
    """
    try:
        eros_logger.debug(f"Checking connection to Whisparr V3 instance at {api_url}")
        
        endpoint = "system/status"
        response = arr_request(api_url, api_key, api_timeout, endpoint, count_api=False)
        
        if response is not None:
            # Get the version information if available
            version = response.get("version", "unknown")
            
            # Simply check if we received a valid response - Whisparr V3 is in development
            # so the version number might be in various formats
            if version and isinstance(version, str):
                eros_logger.debug(f"Successfully connected to Whisparr V3 API, reported version: {version}")
                return True
            else:
                eros_logger.warning(f"Connected to server but found unexpected version format: {version}")
                return False
        else:
            eros_logger.error("Failed to connect to Whisparr V3 API")
            return False
            
    except Exception as e:
        eros_logger.error(f"Error checking connection to Whisparr V3 API: {str(e)}")
        return False

def get_or_create_tag(api_url: str, api_key: str, api_timeout: int, tag_label: str) -> Optional[int]:
    """
    Get existing tag ID or create a new tag in Eros.
    
    Args:
        api_url: The base URL of the Eros API
        api_key: The API key for authentication
        api_timeout: Timeout for the API request
        tag_label: The label/name of the tag to create or find
        
    Returns:
        The tag ID if successful, None otherwise
    """
    try:
        # First, check if the tag already exists
        response = arr_request(api_url, api_key, api_timeout, "tag", count_api=False)
        if response:
            for tag in response:
                if tag.get('label') == tag_label:
                    tag_id = tag.get('id')
                    eros_logger.debug(f"Found existing tag '{tag_label}' with ID: {tag_id}")
                    return tag_id
        
        # Tag doesn't exist, create it
        tag_data = {"label": tag_label}
        response = arr_request(api_url, api_key, api_timeout, "tag", method="POST", data=tag_data, count_api=False)
        if response and 'id' in response:
            tag_id = response['id']
            eros_logger.info(f"Created new tag '{tag_label}' with ID: {tag_id}")
            return tag_id
        else:
            eros_logger.error(f"Failed to create tag '{tag_label}'. Response: {response}")
            return None
            
    except Exception as e:
        eros_logger.error(f"Error managing tag '{tag_label}': {e}")
        return None

def add_tag_to_movie(api_url: str, api_key: str, api_timeout: int, movie_id: int, tag_id: int) -> bool:
    """
    Add a tag to a movie in Eros.
    
    Args:
        api_url: The base URL of the Eros API
        api_key: The API key for authentication
        api_timeout: Timeout for the API request
        movie_id: The ID of the movie to tag
        tag_id: The ID of the tag to add
        
    Returns:
        True if successful, False otherwise
    """
    try:
        # First get the current movie data
        movie_data = arr_request(api_url, api_key, api_timeout, f"movie/{movie_id}", count_api=False)
        if not movie_data:
            eros_logger.error(f"Failed to get movie data for ID: {movie_id}")
            return False
        
        # Check if the tag is already present
        current_tags = movie_data.get('tags', [])
        if tag_id in current_tags:
            eros_logger.debug(f"Tag {tag_id} already exists on movie {movie_id}")
            return True
        
        # Add the new tag to the list
        current_tags.append(tag_id)
        movie_data['tags'] = current_tags
        
        # Update the movie with the new tags
        response = arr_request(api_url, api_key, api_timeout, f"movie/{movie_id}", method="PUT", data=movie_data, count_api=False)
        if response:
            eros_logger.debug(f"Successfully added tag {tag_id} to movie {movie_id}")
            return True
        else:
            eros_logger.error(f"Failed to update movie {movie_id} with tag {tag_id}")
            return False
            
    except Exception as e:
        eros_logger.error(f"Error adding tag {tag_id} to movie {movie_id}: {e}")
        return False

def tag_processed_movie(api_url: str, api_key: str, api_timeout: int, movie_id: int, tag_label: str = "huntarr-missing") -> bool:
    """
    Tag a movie in Eros with the specified tag.
    
    Args:
        api_url: The base URL of the Eros API
        api_key: The API key for authentication
        api_timeout: Timeout for the API request
        movie_id: The ID of the movie to tag
        tag_label: The tag to apply (huntarr-missing, huntarr-upgraded)
        
    Returns:
        True if the tagging was successful, False otherwise
    """
    try:
        # Get or create the tag
        tag_id = get_or_create_tag(api_url, api_key, api_timeout, tag_label)
        if tag_id is None:
            eros_logger.error(f"Failed to get or create tag '{tag_label}' in Eros")
            return False
            
        # Add the tag to the movie
        success = add_tag_to_movie(api_url, api_key, api_timeout, movie_id, tag_id)
        if success:
            eros_logger.debug(f"Successfully tagged Eros movie {movie_id} with '{tag_label}'")
            return True
        else:
            eros_logger.error(f"Failed to add tag '{tag_label}' to Eros movie {movie_id}")
            return False
            
    except Exception as e:
        eros_logger.error(f"Error tagging Eros movie {movie_id} with '{tag_label}': {e}")
        return False<|MERGE_RESOLUTION|>--- conflicted
+++ resolved
@@ -22,11 +22,7 @@
 # Use a session for better performance
 session = requests.Session()
 
-<<<<<<< HEAD
-def arr_request(api_url: str, api_key: str, api_timeout: int, endpoint: str, method: str = "GET",  data: Optional[Dict] = None, params: Optional[Dict] = None) -> Any:
-=======
-def arr_request(api_url: str, api_key: str, api_timeout: int, endpoint: str, method: str = "GET", data: Dict = None, count_api: bool = True) -> Any:
->>>>>>> d3b422cc
+def arr_request(api_url: str, api_key: str, api_timeout: int, endpoint: str, method: str = "GET", count_api: bool = True, data: Optional[Dict] = None, params: Optional[Dict] = None) -> Any:
     """
     Make a request to the Eros API.
     

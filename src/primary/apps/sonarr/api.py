#!/usr/bin/env python3
"""
Sonarr-specific API functions
Handles all communication with the Sonarr API
"""

import requests
import json
import sys
import time
import datetime
import traceback
import random
from typing import List, Dict, Any, Optional, Union, Callable
# Correct the import path
from src.primary.utils.logger import get_logger
from src.primary.settings_manager import get_ssl_verify_setting

# Get logger for the Sonarr app
sonarr_logger = get_logger("sonarr")

# Use a session for better performance
session = requests.Session()

<<<<<<< HEAD
def arr_request(api_url: str, api_key: str, api_timeout: int, endpoint: str, method: str = "GET",  data: Optional[Dict] = None, params: Optional[Dict] = None) -> Any:
=======
def arr_request(api_url: str, api_key: str, api_timeout: int, endpoint: str, method: str = "GET", data: Dict = None, count_api: bool = True) -> Any:
>>>>>>> d3b422cc
    """
    Make a request to the Sonarr API.
    
    Args:
        api_url: The base URL of the Sonarr API
        api_key: The API key for authentication
        api_timeout: Timeout for the API request
        endpoint: The API endpoint to call
        method: HTTP method (GET, POST, PUT, DELETE)
        data: Optional data payload for POST/PUT requests
        params: Optional query parameters for GET requests
    
    Returns:
        The parsed JSON response or None if the request failed
    """
    try:
        if not api_url or not api_key:
            sonarr_logger.error("No URL or API key provided")
            return None
        
        # Ensure api_url has a scheme
        if not (api_url.startswith('http://') or api_url.startswith('https://')):
            sonarr_logger.error(f"Invalid URL format: {api_url} - URL must start with http:// or https://")
            return None
            
        # Construct the full URL properly
        full_url = f"{api_url.rstrip('/')}/api/v3/{endpoint.lstrip('/')}"
<<<<<<< HEAD
                
=======
        
>>>>>>> d3b422cc
        # Set up headers with User-Agent to identify Huntarr
        headers = {
            "X-Api-Key": api_key,
            "Content-Type": "application/json",
            "User-Agent": "Huntarr/1.0 (https://github.com/plexguide/Huntarr.io)"
        }
        
<<<<<<< HEAD
        # Log the User-Agent for debugging
        sonarr_logger.debug(f"Using User-Agent: {headers['User-Agent']}")

=======
>>>>>>> d3b422cc
        # Get SSL verification setting
        verify_ssl = get_ssl_verify_setting()
        
        sonarr_logger.debug(f"Making {method} request to: {full_url} with SSL verification: {verify_ssl}")
        
        try:
            if method.upper() == "GET":
                response = session.get(full_url, headers=headers, params=params, timeout=api_timeout, verify=verify_ssl)
            elif method.upper() == "POST":
                response = session.post(full_url, headers=headers, json=data, timeout=api_timeout, verify=verify_ssl)
            elif method.upper() == "PUT":
                response = session.put(full_url, headers=headers, json=data, timeout=api_timeout, verify=verify_ssl)
            elif method.upper() == "DELETE":
                response = session.delete(full_url, headers=headers, timeout=api_timeout, verify=verify_ssl)
            else:
                sonarr_logger.error(f"Unsupported HTTP method: {method}")
                return None
            
            # Check for successful response
            response.raise_for_status()
            
            # Increment API counter only if count_api is True and request was successful
            if count_api:
                try:
                    from src.primary.stats_manager import increment_hourly_cap
                    increment_hourly_cap("sonarr")
                except Exception as e:
                    sonarr_logger.warning(f"Failed to increment API counter for sonarr: {e}")
            
            # Check if there's any content before trying to parse JSON
            if response.content:
                try:
                    return response.json()
                except json.JSONDecodeError as jde:
                    # Log detailed information about the malformed response
                    sonarr_logger.error(f"Error decoding JSON response from {endpoint}: {str(jde)}")
                    sonarr_logger.error(f"Response status code: {response.status_code}")
                    sonarr_logger.error(f"Response content (first 200 chars): {response.content[:200]}")
                    return None
            else:
                sonarr_logger.debug(f"Empty response content from {endpoint}, returning empty dict")
                return {}
                
        except requests.exceptions.RequestException as e:
            # Add detailed error logging
            error_details = str(e)
            if hasattr(e, 'response') and e.response is not None:
                error_details += f", Status Code: {e.response.status_code}"
                if e.response.content:
                    error_details += f", Content: {e.response.content[:200]}"
            
            sonarr_logger.error(f"Error during {method} request to {endpoint}: {error_details}")
            return None
    except Exception as e:
        # Catch all exceptions and log them with traceback
        error_msg = f"CRITICAL ERROR in arr_request: {str(e)}"
        sonarr_logger.error(error_msg)
        sonarr_logger.error(f"Full traceback: {traceback.format_exc()}")
        print(error_msg, file=sys.stderr)
        print(traceback.format_exc(), file=sys.stderr)
        return None

def check_connection(api_url: str, api_key: str, api_timeout: int) -> bool:
    """Checks connection by fetching system status."""
    if not api_url:
        sonarr_logger.error("API URL is empty or not set")
        return False
    if not api_key:
        sonarr_logger.error("API Key is empty or not set")
        return False

    try:
        # Use a shorter timeout for a quick connection check
        quick_timeout = min(api_timeout, 15) 
        status = get_system_status(api_url, api_key, quick_timeout)
        if status and isinstance(status, dict) and 'version' in status:
             # Log success only if debug is enabled to avoid clutter
             sonarr_logger.debug(f"Connection check successful for {api_url}. Version: {status.get('version')}")
             return True
        else:
             # Log details if the status response was unexpected
             sonarr_logger.warning(f"Connection check for {api_url} returned unexpected status: {str(status)[:200]}")
             return False
    except Exception as e:
        # Error should have been logged by arr_request, just indicate failure
        sonarr_logger.error(f"Connection check failed for {api_url}")
        return False

def get_system_status(api_url: str, api_key: str, api_timeout: int) -> Dict:
    """
    Get Sonarr system status.
    
    Args:
        api_url: The base URL of the Sonarr API
        api_key: The API key for authentication
        api_timeout: Timeout for the API request
    
    Returns:
        System status information or empty dict if request failed
    """
    response = arr_request(api_url, api_key, api_timeout, "system/status", count_api=False)
    if response:
        return response
    return {}

def get_series(api_url: str, api_key: str, api_timeout: int, series_id: Optional[int] = None) -> Union[List, Dict, None]:
    """
    Get series information from Sonarr.
    
    Args:
        api_url: The base URL of the Sonarr API
        api_key: The API key for authentication
        api_timeout: Timeout for the API request
        series_id: Optional series ID to get a specific series
    
    Returns:
        List of all series, a specific series, or None if request failed
    """
    if series_id:
        endpoint = f"series/{series_id}"
    else:
        endpoint = "series"
    
    return arr_request(api_url, api_key, api_timeout, endpoint, count_api=False)

def get_episode(api_url: str, api_key: str, api_timeout: int, episode_id: int) -> Dict:
    """
    Get episode information by ID.
    
    Args:
        api_url: The base URL of the Sonarr API
        api_key: The API key for authentication
        api_timeout: Timeout for the API request
        episode_id: The episode ID
    
    Returns:
        Episode information or empty dict if request failed
    """
    response = arr_request(api_url, api_key, api_timeout, f"episode/{episode_id}", count_api=False)
    if response:
        return response
    return {}

def get_queue(api_url: str, api_key: str, api_timeout: int) -> List:
    """
    Get the current queue from Sonarr.
    
    Args:
        api_url: The base URL of the Sonarr API
        api_key: The API key for authentication
        api_timeout: Timeout for the API request
    
    Returns:
        Queue information or empty list if request failed
    """
    response = arr_request(api_url, api_key, api_timeout, "queue", count_api=False)
    if not response or "records" not in response:
        return []
    
    return response.get("records", [])

def get_calendar(api_url: str, api_key: str, api_timeout: int, start_date: Optional[str] = None, end_date: Optional[str] = None) -> List:
    """
    Get calendar information for a date range.
    
    Args:
        api_url: The base URL of the Sonarr API
        api_key: The API key for authentication
        api_timeout: Timeout for the API request
        start_date: Optional start date (ISO format)
        end_date: Optional end date (ISO format)
    
    Returns:
        Calendar information or empty list if request failed
    """
    params = {}
    if start_date:
        params['start'] = start_date
    if end_date:
        params['end'] = end_date
    endpoint = "calendar"
<<<<<<< HEAD

    response = arr_request(api_url, api_key, api_timeout, endpoint, params=params)
    return response if response else []
=======
    if params:
        endpoint = f"{endpoint}?{'&'.join(params)}"
    
    response = arr_request(api_url, api_key, api_timeout, endpoint, count_api=False)
    if response:
        return response
    return []
>>>>>>> d3b422cc

def command_status(api_url: str, api_key: str, api_timeout: int, command_id: Union[int, str]) -> Dict:
    """
    Get the status of a command by ID.
    
    Args:
        api_url: The base URL of the Sonarr API
        api_key: The API key for authentication
        api_timeout: Timeout for the API request
        command_id: The command ID
    
    Returns:
        Command status information or empty dict if request failed
    """
    response = arr_request(api_url, api_key, api_timeout, f"command/{command_id}", count_api=False)
    if response:
        return response
    return {}

def get_missing_episodes(api_url: str, api_key: str, api_timeout: int, monitored_only: bool, series_id: Optional[int] = None) -> List[Dict[str, Any]]:
    """Get missing episodes from Sonarr, handling pagination."""
    endpoint = "wanted/missing"
    page = 1
    page_size = 1000 # Adjust page size if needed, but 1000 is usually good
    all_missing_episodes = []
    retries_per_page = 2
    retry_delay = 3
    
    while True:
        retry_count = 0
        success = False
        
        while retry_count <= retries_per_page and not success:
            # Parameters for the request
            params = {
                "page": page,
                "pageSize": page_size,
                "includeSeries": "true",
                "monitored": monitored_only
            }
            
            # Add series ID filter if provided
            if series_id is not None:
                params["seriesId"] = series_id
            
            # Ensure proper URL construction with scheme
            base_url = api_url.rstrip('/')
            sonarr_logger.debug(f"Requesting missing episodes page {page} (attempt {retry_count+1}/{retries_per_page+1})")
            
            try:
                response = arr_request(base_url, api_key, api_timeout, endpoint, params=params)
                if not response or "records" not in response:
                    if retry_count < retries_per_page:
                        retry_count += 1
                        time.sleep(retry_delay)
                        continue
                    else:
                        break
                records = response.get('records', [])
                total_records_on_page = len(records)
                if not records:
                    success = True
                    break
                all_missing_episodes.extend(records)
                if total_records_on_page < page_size:
                    success = True
                    break
                success = True
                break
            except Exception as e:
                if retry_count < retries_per_page:
                    retry_count += 1
                    time.sleep(retry_delay)
                    continue
                else:
                    break
        if not success or not records:
            break
        page += 1
    if monitored_only:
        filtered_missing = [ep for ep in all_missing_episodes if ep.get('series', {}).get('monitored', False) and ep.get('monitored', False)]
        return filtered_missing
    else:
        return all_missing_episodes

def get_cutoff_unmet_episodes(api_url: str, api_key: str, api_timeout: int, monitored_only: bool) -> List[Dict[str, Any]]:
    """Get cutoff unmet episodes from Sonarr, handling pagination."""
    endpoint = "wanted/cutoff"
    page = 1
    page_size = 1000 # Sonarr's max page size for this endpoint
    all_cutoff_unmet = []
    retries_per_page = 2
    retry_delay = 3

    sonarr_logger.debug(f"Starting fetch for cutoff unmet episodes (monitored_only={monitored_only}).")

    while True:
        retry_count = 0
        success = False
        records = []
        
        while retry_count <= retries_per_page and not success:
            # Parameters for the request
            params = {
                "page": page,
                "pageSize": page_size,
                "includeSeries": "true", # Include series info for filtering
                "sortKey": "airDateUtc",
                "sortDir": "asc",
                "monitored": monitored_only
            }
            url = f"{api_url}/api/v3/{endpoint}"
            sonarr_logger.debug(f"Requesting cutoff unmet page {page} (attempt {retry_count+1}/{retries_per_page+1})")

            try:
                response = arr_request(api_url, api_key, api_timeout, endpoint, params=params)
                sonarr_logger.debug(f"Sonarr API response status code for cutoff unmet page {page}: {response.status_code}")
                response.raise_for_status() # Check for HTTP errors
                
                if not response.content:
                    sonarr_logger.warning(f"Empty response for cutoff unmet episodes page {page} (attempt {retry_count+1})")
                    if retry_count < retries_per_page:
                        retry_count += 1
                        time.sleep(retry_delay)
                        continue
                    else:
                        sonarr_logger.error(f"Giving up on empty response after {retries_per_page+1} attempts")
                        break

                try:
                    data = response.json()
                    records = data.get('records', [])
                    total_records_on_page = len(records)
                    total_records_reported = data.get('totalRecords', 0)
                    
                    if page == 1:
                        sonarr_logger.info(f"Sonarr API reports {total_records_reported} total cutoff unmet records.")
                    
                    sonarr_logger.debug(f"Parsed {total_records_on_page} cutoff unmet records from page {page}")
                    
                    if not records: # No more records found
                        sonarr_logger.debug(f"No more cutoff unmet records found on page {page}. Stopping pagination.")
                        success = True
                        break

                    all_cutoff_unmet.extend(records)
                    
                    # Check if this was the last page
                    if total_records_on_page < page_size:
                        sonarr_logger.debug(f"Received {total_records_on_page} records (less than page size {page_size}). Last page.")
                        success = True
                        break
                    
                    # Success for this page
                    success = True
                    break
                    
                except json.JSONDecodeError as e:
                    sonarr_logger.error(f"Failed to decode JSON for cutoff unmet page {page} (attempt {retry_count+1}): {e}")
                    if retry_count < retries_per_page:
                        retry_count += 1
                        time.sleep(retry_delay)
                        continue
                    else:
                        sonarr_logger.error(f"Giving up after {retries_per_page+1} failed JSON decode attempts")
                        break
                        
            except requests.exceptions.Timeout as e:
                sonarr_logger.error(f"Timeout for cutoff unmet page {page} (attempt {retry_count+1}): {e}")
                if retry_count < retries_per_page:
                    retry_count += 1
                    # Use a slightly longer retry delay for timeouts
                    time.sleep(retry_delay * 2)
                    continue
                else:
                    sonarr_logger.error(f"Giving up after {retries_per_page+1} timeout failures")
                    break
                    
            except requests.exceptions.RequestException as e:
                error_details = f"Error: {e}"
                if hasattr(e, 'response') and e.response is not None:
                    error_details += f", Status Code: {e.response.status_code}"
                    if hasattr(e.response, 'text') and e.response.text:
                        error_details += f", Response: {e.response.text[:500]}"
                        
                sonarr_logger.error(f"Request error for cutoff unmet page {page} (attempt {retry_count+1}): {error_details}")
                if retry_count < retries_per_page:
                    retry_count += 1
                    time.sleep(retry_delay)
                    continue
                else:
                    sonarr_logger.error(f"Giving up on request after {retries_per_page+1} failed attempts")
                    break
                    
            except Exception as e:
                sonarr_logger.error(f"Unexpected error for cutoff unmet page {page} (attempt {retry_count+1}): {e}", exc_info=True)
                if retry_count < retries_per_page:
                    retry_count += 1
                    time.sleep(retry_delay)
                    continue
                else:
                    sonarr_logger.error(f"Giving up after unexpected error and {retries_per_page+1} attempts")
                    break

        # If we didn't succeed after all retries or there are no more records, stop pagination
        if not success or not records:
            break
            
        # Prepare for the next page
        page += 1

    sonarr_logger.info(f"Total cutoff unmet episodes fetched across all pages: {len(all_cutoff_unmet)}")

    # Apply monitored filter after fetching all pages
    if monitored_only:
        original_count = len(all_cutoff_unmet)
        # Ensure series and episode are monitored
        filtered_cutoff_unmet = [
            ep for ep in all_cutoff_unmet
            if ep.get('series', {}).get('monitored', False) and ep.get('monitored', False)
        ]
        sonarr_logger.debug(f"Filtered for monitored_only=True: {len(filtered_cutoff_unmet)} monitored cutoff unmet episodes remain (out of {original_count} total).")
        return filtered_cutoff_unmet
    else:
        sonarr_logger.debug(f"Returning {len(all_cutoff_unmet)} cutoff unmet episodes (monitored_only=False).")
        return all_cutoff_unmet

def get_cutoff_unmet_episodes_random_page(api_url: str, api_key: str, api_timeout: int, monitored_only: bool, count: int) -> List[Dict[str, Any]]:
    """
    Get a specified number of random cutoff unmet episodes by selecting a random page.
    This is much more efficient for very large libraries.
    
    Args:
        api_url: The base URL of the Sonarr API
        api_key: The API key for authentication
        api_timeout: Timeout for the API request
        monitored_only: Whether to include only monitored episodes
        count: How many episodes to return
        
    Returns:
        A list of randomly selected cutoff unmet episodes
    """
<<<<<<< HEAD
=======
    endpoint = "wanted/cutoff"
    page_size = 100  # Smaller page size to make the initial query faster
    
    # First, make a request to get just the total record count (page 1 with size=1)
    params = {
        "page": 1,
        "pageSize": 1,
        "includeSeries": "true",  # Include series info for filtering
        "monitored": monitored_only
    }
    url = f"{api_url}/api/v3/{endpoint}"
    
    try:
        # Get total record count from a minimal query
        response = requests.get(url, headers={"X-Api-Key": api_key}, params=params, timeout=api_timeout)
        response.raise_for_status()
        data = response.json()
        total_records = data.get('totalRecords', 0)
        
        if total_records == 0:
            sonarr_logger.info("No cutoff unmet episodes found in Sonarr.")
            return []
            
        # Calculate total pages with our desired page size
        total_pages = (total_records + page_size - 1) // page_size
        sonarr_logger.info(f"Found {total_records} total cutoff unmet episodes across {total_pages} pages")
        
        if total_pages == 0:
            return []
            
        # Select a random page
        import random
        random_page = random.randint(1, total_pages)
        sonarr_logger.info(f"Selected random page {random_page} of {total_pages} for quality upgrade selection")
        
        # Get episodes from the random page
        params = {
            "page": random_page,
            "pageSize": page_size,
            "includeSeries": "true",
            "monitored": monitored_only
        }
        
        response = requests.get(url, headers={"X-Api-Key": api_key}, params=params, timeout=api_timeout)
        response.raise_for_status()
        
        data = response.json()
        records = data.get('records', [])
        sonarr_logger.info(f"Retrieved {len(records)} episodes from page {random_page}")
        
        # Apply monitored filter if requested
        if monitored_only:
            filtered_records = [
                ep for ep in records
                if ep.get('series', {}).get('monitored', False) and ep.get('monitored', False)
            ]
            sonarr_logger.debug(f"Filtered to {len(filtered_records)} monitored episodes")
            records = filtered_records
        
        # Select random episodes from this page
        if len(records) > count:
            selected_records = random.sample(records, count)
            sonarr_logger.debug(f"Randomly selected {len(selected_records)} episodes from page {random_page}")
            return selected_records
        else:
            # If we have fewer episodes than requested, return all of them
            sonarr_logger.debug(f"Returning all {len(records)} episodes from page {random_page} (fewer than requested {count})")
            return records
            
    except requests.exceptions.RequestException as e:
        sonarr_logger.error(f"Error getting random cutoff unmet episodes from Sonarr: {str(e)}")
        return []
    except json.JSONDecodeError as e:
        sonarr_logger.error(f"Failed to decode JSON response for random cutoff selection: {str(e)}")
        return []
    except Exception as e:
        sonarr_logger.error(f"Unexpected error in random cutoff selection: {str(e)}", exc_info=True)
        return []

def get_missing_episodes_random_page(api_url: str, api_key: str, api_timeout: int, monitored_only: bool, count: int, series_id: Optional[int] = None) -> List[Dict[str, Any]]:
    """
    Get a specified number of random missing episodes by selecting a random page.
    This is more efficient for very large libraries.
    
    Args:
        api_url: The base URL of the Sonarr API
        api_key: The API key for authentication
        api_timeout: Timeout for the API request
        monitored_only: Whether to include only monitored episodes
        count: How many episodes to return
        series_id: Optional series ID to filter results for a specific series
        
    Returns:
        A list of randomly selected missing episodes, up to the requested count
    """
>>>>>>> d3b422cc
    endpoint = "wanted/missing"
    page_size = 1000
    retries = 2
    retry_delay = 3 
    series_id = None

    # First, make a request to get just the total record count (page 1 with size=1)
    params = {
        "page": 1,
        "pageSize": 1,
        "includeSeries": "true",  # Include series info for filtering
        "monitored": monitored_only
    }
    
    for attempt in range(retries + 1):
        try:
            # Get total record count from a minimal query
            response = arr_request(api_url, api_key, api_timeout, endpoint, params=params)
            if not response or "totalRecords" not in response:
                sonarr_logger.warning(f"Empty or invalid response when getting missing count (attempt {attempt+1})")
                if attempt < retries:
                    time.sleep(retry_delay)
                    continue
                return []
            total_records = response.get('totalRecords', 0)
            
            if total_records == 0:
                sonarr_logger.info("No missing episodes found in Sonarr.")
                return []
                
<<<<<<< HEAD
            # Calculate total pages with our desired page size
            total_pages = (total_records + page_size - 1) // page_size
            sonarr_logger.info(f"Found {total_records} total missing episodes across {total_pages} pages")
            
            if total_pages == 0:
=======
            try:
                data = response.json()
                total_records = data.get('totalRecords', 0)
                
                if total_records == 0:
                    sonarr_logger.info("No missing episodes found in Sonarr.")
                    return []
                    
                # Calculate total pages with our desired page size
                total_pages = (total_records + page_size - 1) // page_size
                sonarr_logger.info(f"Found {total_records} total missing episodes across {total_pages} pages")
                
                if total_pages == 0:
                    return []
                    
                # Select a random page
                import random
                random_page = random.randint(1, total_pages)
                sonarr_logger.info(f"Selected random page {random_page} of {total_pages} for missing episodes")
                
                # Get episodes from the random page
                params = {
                    "page": random_page,
                    "pageSize": page_size,
                    "includeSeries": "true",
                    "monitored": monitored_only
                }
                
                if series_id is not None:
                    params["seriesId"] = series_id
                
                response = requests.get(url, headers={"X-Api-Key": api_key}, params=params, timeout=api_timeout)
                response.raise_for_status()
                
                if not response.content:
                    sonarr_logger.warning(f"Empty response when getting missing episodes page {random_page}")
                    return []
                    
                try:
                    data = response.json()
                    records = data.get('records', [])
                    sonarr_logger.info(f"Retrieved {len(records)} missing episodes from page {random_page}")
                    
                    # Apply monitored filter if requested
                    if monitored_only:
                        filtered_records = [
                            ep for ep in records
                            if ep.get('series', {}).get('monitored', False) and ep.get('monitored', False)
                        ]
                        sonarr_logger.debug(f"Filtered to {len(filtered_records)} monitored missing episodes")
                        records = filtered_records
                    
                    # Select random episodes from this page
                    if len(records) > count:
                        selected_records = random.sample(records, count)
                        sonarr_logger.debug(f"Randomly selected {len(selected_records)} missing episodes from page {random_page}")
                        return selected_records
                    else:
                        # If we have fewer episodes than requested, return all of them
                        sonarr_logger.debug(f"Returning all {len(records)} missing episodes from page {random_page} (fewer than requested {count})")
                        return records
                        
                except json.JSONDecodeError as jde:
                    sonarr_logger.error(f"Failed to decode JSON response for missing episodes page {random_page}: {str(jde)}")
                    if attempt < retries:
                        time.sleep(retry_delay)
                        continue
                    return []
                    
            except json.JSONDecodeError as jde:
                sonarr_logger.error(f"Failed to decode JSON response for missing episodes count: {str(jde)}")
                if attempt < retries:
                    time.sleep(retry_delay)
                    continue
>>>>>>> d3b422cc
                return []
                
            # Select a random page
            random_page = random.randint(1, total_pages)
            sonarr_logger.info(f"Selected random page {random_page} of {total_pages} for missing episodes")
            
            # Get episodes from the random page
            params = {
                "page": random_page,
                "pageSize": page_size,
                "includeSeries": "true"
            }
            if series_id is not None:
                params["seriesId"] = series_id

            response = arr_request(api_url, api_key, api_timeout, endpoint, params=params)
            if not response or "records" not in response:
                sonarr_logger.warning(f"Empty or invalid response when getting missing episodes page {random_page}")
                return []
            records = response.get('records', [])
            sonarr_logger.info(f"Retrieved {len(records)} missing episodes from page {random_page}")
            
            # Apply monitored filter if requested
            if monitored_only:
                filtered_records = [
                    ep for ep in records
                    if ep.get('series', {}).get('monitored', False) and ep.get('monitored', False)
                ]
                sonarr_logger.debug(f"Filtered to {len(filtered_records)} monitored missing episodes")
                records = filtered_records
            
            # Select random episodes from this page
            if len(records) > count:
                selected_records = random.sample(records, count)
                sonarr_logger.debug(f"Randomly selected {len(selected_records)} missing episodes from page {random_page}")
                return selected_records
            else:
                # If we have fewer episodes than requested, return all of them
                sonarr_logger.debug(f"Returning all {len(records)} missing episodes from page {random_page} (fewer than requested {count})")
                return records
                
        except Exception as e:
            sonarr_logger.error(f"Unexpected error getting missing episodes (attempt {attempt+1}): {str(e)}", exc_info=True)
            if attempt < retries:
                time.sleep(retry_delay)
                continue
            return []
    
    # If we get here, all retries failed
    sonarr_logger.error("All attempts to get missing episodes failed")
    return []

def search_episode(api_url: str, api_key: str, api_timeout: int, episode_ids: List[int]) -> Optional[Union[int, str]]:
    """Trigger a search for specific episodes in Sonarr."""
    if not episode_ids:
        sonarr_logger.warning("No episode IDs provided for search.")
        return None
    
    # Check API limit before making request
    try:
        from src.primary.stats_manager import check_hourly_cap_exceeded
        if check_hourly_cap_exceeded("sonarr"):
            sonarr_logger.warning(f"🛑 Sonarr API hourly limit reached - skipping episode search for {len(episode_ids)} episodes")
            return None
    except Exception as e:
        sonarr_logger.error(f"Error checking hourly API cap: {e}")
        # Continue with request if cap check fails - safer than skipping
    
    try:
        payload = {
            "name": "EpisodeSearch",
            "episodeIds": episode_ids
        }
<<<<<<< HEAD
        response = arr_request(
            api_url,
            api_key,
            api_timeout,
            "command",
            method="POST",
            data=payload
        )
        if response and isinstance(response, dict):
            command_id = response.get('id')
            sonarr_logger.info(f"Triggered Sonarr search for episode IDs: {episode_ids}. Command ID: {command_id}")
            return command_id
        else:
            sonarr_logger.error(f"Unexpected response from Sonarr when triggering episode search: {response}")
            return None
=======
        response = requests.post(endpoint, headers={"X-Api-Key": api_key}, json=payload, timeout=api_timeout)
        response.raise_for_status()
        command_id = response.json().get('id')
        sonarr_logger.info(f"Triggered Sonarr search for episode IDs: {episode_ids}. Command ID: {command_id}")
        
        # Increment API counter after successful request
        try:
            from src.primary.stats_manager import increment_hourly_cap
            increment_hourly_cap("sonarr", 1)
            sonarr_logger.debug(f"Incremented Sonarr hourly API cap for episode search ({len(episode_ids)} episodes)")
        except Exception as cap_error:
            sonarr_logger.error(f"Failed to increment hourly API cap for episode search: {cap_error}")
        
        return command_id
    except requests.exceptions.RequestException as e:
        sonarr_logger.error(f"Error triggering Sonarr search for episode IDs {episode_ids}: {e}")
        return None
>>>>>>> d3b422cc
    except Exception as e:
        sonarr_logger.error(f"An unexpected error occurred while triggering Sonarr search: {e}")
        return None

def get_command_status(api_url: str, api_key: str, api_timeout: int, command_id: Union[int, str]) -> Optional[Dict[str, Any]]:
    """Get the status of a Sonarr command."""
    try:
        response = arr_request(
            api_url,
            api_key,
            api_timeout,
            f"command/{command_id}",
            method="GET"
        )
        if response and isinstance(response, dict):
            sonarr_logger.debug(f"Checked Sonarr command status for ID {command_id}: {response.get('status')}")
            return response
        else:
            sonarr_logger.error(f"Unexpected response from Sonarr when getting command status: {response}")
            return None
    except Exception as e:
        sonarr_logger.error(f"An unexpected error occurred while getting Sonarr command status: {e}")
        return None

def get_download_queue_size(api_url: str, api_key: str, api_timeout: int) -> int:
    """Get the current size of the Sonarr download queue."""
    retries = 2  # Number of retry attempts
    retry_delay = 3  # Delay between retries in seconds
    
    for attempt in range(retries + 1):
        try:
            # Use arr_request to get queue info (page=1, pageSize=1 for just the count)
            params = {
                'page': '1',
                'pageSize': '1',
                'includeSeries': 'false'
            }
            response = arr_request(api_url, api_key, api_timeout, "queue", params=params)
            if not response:
                sonarr_logger.warning(f"Empty response when getting queue size (attempt {attempt+1}/{retries+1})")
                if attempt < retries:
                    time.sleep(retry_delay)
                    continue
                return -1
                
            try:
                queue_data = response
                queue_size = queue_data.get('totalRecords', 0)
                sonarr_logger.debug(f"Sonarr download queue size: {queue_size}")
                return queue_size
            except json.JSONDecodeError as jde:
                sonarr_logger.error(f"Failed to decode queue JSON (attempt {attempt+1}/{retries+1}): {jde}")
                if attempt < retries:
                    time.sleep(retry_delay)
                    continue
                return -1
                
        except requests.exceptions.RequestException as e:
            sonarr_logger.error(f"Error getting Sonarr download queue size (attempt {attempt+1}/{retries+1}): {e}")
            if attempt < retries:
                sonarr_logger.info(f"Retrying in {retry_delay} seconds...")
                time.sleep(retry_delay)
                continue
            return -1  # Return -1 to indicate an error
        except Exception as e:
            sonarr_logger.error(f"Unexpected error getting queue size (attempt {attempt+1}/{retries+1}): {e}")
            if attempt < retries:
                time.sleep(retry_delay)
                continue
            return -1
            
    # If we get here, all retries failed
    sonarr_logger.error(f"All {retries+1} attempts to get download queue size failed")
    return -1

def refresh_series(api_url: str, api_key: str, api_timeout: int, series_id: int) -> Optional[Union[int, str]]:
    """Refresh functionality has been removed as it was a performance bottleneck.
    This function now returns a placeholder success value without making any API calls.
    """
    sonarr_logger.debug(f"Refresh functionality disabled for series ID: {series_id}")
    # Return a placeholder command ID (123) to simulate success without actually refreshing
    return 123

def get_series_by_id(api_url: str, api_key: str, api_timeout: int, series_id: int) -> Optional[Dict[str, Any]]:
    """Get series details by ID from Sonarr."""
    try:
        response = arr_request(
            api_url,
            api_key,
            api_timeout,
            f"series/{series_id}",
            method="GET"
        )
        if response and isinstance(response, dict):
            sonarr_logger.debug(f"Fetched details for Sonarr series ID: {series_id}")
            return response
        else:
            sonarr_logger.error(f"Unexpected response from Sonarr when getting series details: {response}")
            return None
    except Exception as e:
        sonarr_logger.error(f"An unexpected error occurred while getting Sonarr series details: {e}")
        return None

def search_season(api_url: str, api_key: str, api_timeout: int, series_id: int, season_number: int) -> Optional[Union[int, str]]:
    """Trigger a search for a specific season in Sonarr."""
    
    # Check API limit before making request
    try:
        from src.primary.stats_manager import check_hourly_cap_exceeded
        if check_hourly_cap_exceeded("sonarr"):
            sonarr_logger.warning(f"🛑 Sonarr API hourly limit reached - skipping season search for series {series_id}, season {season_number}")
            return None
    except Exception as e:
        sonarr_logger.error(f"Error checking hourly API cap: {e}")
        # Continue with request if cap check fails - safer than skipping
    
    try:
        payload = {
            "name": "SeasonSearch",
            "seriesId": series_id,
            "seasonNumber": season_number
        }
        response = arr_request(
            api_url,
            api_key,
            api_timeout,
            "command",
            method="POST",
            data=payload
        )
        if response and isinstance(response, dict):
            command_id = response.get('id')
            sonarr_logger.info(f"Triggered Sonarr season search for series ID: {series_id}, season: {season_number}. Command ID: {command_id}")
            return command_id
        else:
            sonarr_logger.error(f"Unexpected response from Sonarr when triggering season search: {response}")
            return None
    except Exception as e:
        sonarr_logger.error(f"An unexpected error occurred while triggering Sonarr season search: {e}")
        return None

def get_cutoff_unmet_episodes_for_series(api_url: str, api_key: str, api_timeout: int, series_id: int, monitored_only: bool = True) -> List[Dict[str, Any]]:
    """
    Get all cutoff unmet episodes for a specific series, handling pagination.
    
    Args:
        api_url: The base URL of the Sonarr API
        api_key: The API key for authentication
        api_timeout: Timeout for the API request
        series_id: The series ID to fetch cutoff unmet episodes for
        monitored_only: Whether to include only monitored episodes
        
    Returns:
        A list of all cutoff unmet episodes for the specified series
    """
    endpoint = "wanted/cutoff"
    page = 1
    page_size = 1000 # Sonarr's max page size for this endpoint
    all_cutoff_unmet = []
    retries_per_page = 2
    retry_delay = 3
    
    sonarr_logger.debug(f"Fetching cutoff unmet episodes for series ID {series_id} using direct API filter (monitored_only={monitored_only})")
    
    # Use a more targeted approach with a direct endpoint filter
    while True:
        retry_count = 0
        success = False
        records = []
        
        while retry_count <= retries_per_page and not success:
            # Parameters for the request with series ID as a direct filter
            params = {
                "page": page,
                "pageSize": page_size,
                "includeSeries": "true", # Include series info for filtering
                "sortKey": "airDateUtc",
                "sortDir": "asc",
                "seriesId": series_id,  # Filter by series ID - this limits results to only this series
                "monitored": monitored_only
            }
            sonarr_logger.debug(f"Requesting cutoff unmet page {page} for series {series_id} (attempt {retry_count+1}/{retries_per_page+1})")
            
            try:
                response = arr_request(api_url, api_key, api_timeout, endpoint, params=params)
                sonarr_logger.debug(f"Sonarr API response status code for cutoff unmet page {page}: {response.status_code}")
                response.raise_for_status() # Check for HTTP errors
                
                if not response.content:
                    sonarr_logger.warning(f"Empty response for cutoff unmet episodes page {page} (attempt {retry_count+1})")
                    if retry_count < retries_per_page:
                        retry_count += 1
                        time.sleep(retry_delay)
                        continue
                    else:
                        sonarr_logger.error(f"Giving up on empty response after {retries_per_page+1} attempts")
                        break
                        
                try:
                    data = response.json()
                    records = data.get('records', [])
                    total_records_on_page = len(records)
                    total_records_reported = data.get('totalRecords', 0)
                    
                    if page == 1:
                        # Don't log the total_records_reported as it's the global count, not series-specific
                        sonarr_logger.info(f"Fetching cutoff unmet records for series {series_id}...")
                    
                    sonarr_logger.debug(f"Parsed {total_records_on_page} cutoff unmet records from page {page}")
                    
                    if not records: # No more records found
                        sonarr_logger.debug(f"No more cutoff unmet records found on page {page}. Stopping pagination.")
                        success = True
                        break
                        
                    all_cutoff_unmet.extend(records)
                    
                    # Check if this was the last page
                    if total_records_on_page < page_size:
                        sonarr_logger.debug(f"Received {total_records_on_page} records (less than page size {page_size}). Last page.")
                        success = True
                        break
                    
                    # Success for this page
                    success = True
                    break
                    
                except json.JSONDecodeError as e:
                    sonarr_logger.error(f"Failed to decode JSON for cutoff unmet page {page} (attempt {retry_count+1}): {e}")
                    if retry_count < retries_per_page:
                        retry_count += 1
                        time.sleep(retry_delay)
                        continue
                    else:
                        sonarr_logger.error(f"Giving up on JSON decode error after {retries_per_page+1} attempts")
                        break
                        
            except requests.exceptions.RequestException as e:
                sonarr_logger.error(f"Request error for cutoff unmet page {page} (attempt {retry_count+1}): {e}")
                if retry_count < retries_per_page:
                    retry_count += 1
                    time.sleep(retry_delay)
                    continue
                else:
                    sonarr_logger.error(f"Giving up after unexpected error and {retries_per_page+1} attempts")
                    break  # Exit retry loop
        
        # If we didn't succeed after all retries or there are no more records, stop pagination
        if not success or not records:
            break
            
        # Prepare for the next page
        page += 1
    
    # Double-check that all episodes belong to the requested series
    # (sometimes the API can return episodes from other series)
    verified_episodes = []
    for episode in all_cutoff_unmet:
        if episode.get('seriesId') == series_id:
            verified_episodes.append(episode)
        else:
            sonarr_logger.warning(f"Filtered out episode that doesn't belong to series {series_id}")
    
    sonarr_logger.info(f"Found {len(verified_episodes)} cutoff unmet episodes for series {series_id}")
    
    # Apply monitored filter after verifying series
    if monitored_only:
        original_count = len(verified_episodes)
        filtered_episodes = [
            ep for ep in verified_episodes 
            if ep.get('series', {}).get('monitored', False) and ep.get('monitored', False)
        ]
        sonarr_logger.debug(f"Filtered for monitored_only=True: {len(filtered_episodes)} monitored episodes (out of {original_count} total)")
        return filtered_episodes
    else:
        return verified_episodes

def get_series_with_missing_episodes(api_url: str, api_key: str, api_timeout: int, monitored_only: bool = True, limit: int = 50, random_mode: bool = True) -> List[Dict[str, Any]]:
    """
    Get a list of series that have missing episodes, along with missing episode counts per season.
    This is much more efficient than fetching all missing episodes for large libraries.
    
    Args:
        api_url: The base URL of the Sonarr API
        api_key: The API key for authentication
        api_timeout: Timeout for the API request
        monitored_only: Whether to only include monitored series
        limit: Maximum number of series to return
        random_mode: Whether to randomly select series
        
    Returns:
        A list of series with missing episodes and counts per season
    """
    result = []
    
    # Step 1: Get all series
    all_series = get_series(api_url, api_key, api_timeout)
    if not all_series:
        sonarr_logger.error("Failed to retrieve series list")
        return []
        
    # Step 2: Filter to monitored series if requested
    if monitored_only:
        filtered_series = [s for s in all_series if s.get('monitored', False)]
        sonarr_logger.info(f"Filtered from {len(all_series)} total series to {len(filtered_series)} monitored series")
    else:
        filtered_series = all_series
        
    # Apply random selection if requested
    if random_mode:
        sonarr_logger.info(f"Using RANDOM selection mode for missing episodes")
        random.shuffle(filtered_series)
    else:
        sonarr_logger.info(f"Using SEQUENTIAL selection mode for missing episodes")
        
    # Step 3: For each series, check if it has missing episodes using series/id/episodes endpoint
    # This is much more efficient than using the wanted/missing endpoint
    series_with_missing = []
    examined_count = 0
    
    for series in filtered_series[:limit]:
        examined_count += 1
        series_id = series.get('id')
        series_title = series.get('title', 'Unknown')
        
        if not series_id:
            continue
            
        # Get all episodes for this series
        try:
            endpoint = f"episode?seriesId={series_id}"
            episodes = arr_request(api_url, api_key, api_timeout, endpoint)
            if not episodes:
                continue
            # Filter to missing episodes
            missing_episodes = [
                e for e in episodes 
                if e.get('hasFile') is False and 
                (not monitored_only or e.get('monitored', False))
            ]
            
            if not missing_episodes:
                continue
                
            # Group by season
            seasons_dict = {}
            for episode in missing_episodes:
                season_number = episode.get('seasonNumber')
                if season_number is not None:
                    if season_number not in seasons_dict:
                        seasons_dict[season_number] = []
                    seasons_dict[season_number].append(episode)
            
            # If we have any seasons with missing episodes, add this series to our result
            if seasons_dict:
                missing_info = {
                    'series_id': series_id,
                    'series_title': series_title,
                    'seasons': [
                        {
                            'season_number': season,
                            'episode_count': len(episodes),
                            'episodes': episodes
                        }
                        for season, episodes in seasons_dict.items()
                    ]
                }
                series_with_missing.append(missing_info)
                
                sonarr_logger.debug(f"Found series {series_title} with {len(missing_episodes)} missing episodes across {len(seasons_dict)} seasons")
                
        except Exception as e:
            sonarr_logger.error(f"Error checking missing episodes for series {series_title} (ID: {series_id}): {str(e)}")
            continue
    
    selection_mode = "RANDOM" if random_mode else "SEQUENTIAL"        
    sonarr_logger.info(f"Examined {examined_count} series ({selection_mode} mode) and found {len(series_with_missing)} with missing episodes")
    return series_with_missing

def get_or_create_tag(api_url: str, api_key: str, api_timeout: int, tag_label: str) -> Optional[int]:
    """
    Get existing tag ID or create a new tag in Sonarr.
    
    Args:
        api_url: The base URL of the Sonarr API
        api_key: The API key for authentication
        api_timeout: Timeout for the API request
        tag_label: The label/name of the tag to create or find
        
    Returns:
        The tag ID if successful, None otherwise
    """
    try:
        # First, check if the tag already exists
        response = arr_request(api_url, api_key, api_timeout, "tag", count_api=False)
        if response:
            for tag in response:
                if tag.get('label') == tag_label:
                    tag_id = tag.get('id')
                    sonarr_logger.debug(f"Found existing tag '{tag_label}' with ID: {tag_id}")
                    return tag_id
        
        # Tag doesn't exist, create it
        tag_data = {"label": tag_label}
        response = arr_request(api_url, api_key, api_timeout, "tag", method="POST", data=tag_data, count_api=False)
        if response and 'id' in response:
            tag_id = response['id']
            sonarr_logger.info(f"Created new tag '{tag_label}' with ID: {tag_id}")
            return tag_id
        else:
            sonarr_logger.error(f"Failed to create tag '{tag_label}'. Response: {response}")
            return None
            
    except Exception as e:
        sonarr_logger.error(f"Error managing tag '{tag_label}': {e}")
        return None

def add_tag_to_series(api_url: str, api_key: str, api_timeout: int, series_id: int, tag_id: int) -> bool:
    """
    Add a tag to a series in Sonarr.
    
    Args:
        api_url: The base URL of the Sonarr API
        api_key: The API key for authentication
        api_timeout: Timeout for the API request
        series_id: The ID of the series to tag
        tag_id: The ID of the tag to add
        
    Returns:
        True if successful, False otherwise
    """
    try:
        # First get the current series data
        series_data = arr_request(api_url, api_key, api_timeout, f"series/{series_id}", count_api=False)
        if not series_data:
            sonarr_logger.error(f"Failed to get series data for ID: {series_id}")
            return False
        
        # Check if the tag is already present
        current_tags = series_data.get('tags', [])
        if tag_id in current_tags:
            sonarr_logger.debug(f"Tag {tag_id} already exists on series {series_id}")
            return True
        
        # Add the new tag to the list
        current_tags.append(tag_id)
        series_data['tags'] = current_tags
        
        # Update the series with the new tags
        response = arr_request(api_url, api_key, api_timeout, f"series/{series_id}", method="PUT", data=series_data, count_api=False)
        if response:
            sonarr_logger.debug(f"Successfully added tag {tag_id} to series {series_id}")
            return True
        else:
            sonarr_logger.error(f"Failed to update series {series_id} with tag {tag_id}")
            return False
            
    except Exception as e:
        sonarr_logger.error(f"Error adding tag {tag_id} to series {series_id}: {e}")
        return False

def tag_processed_series(api_url: str, api_key: str, api_timeout: int, series_id: int, tag_label: str = "huntarr-missing") -> bool:
    """
    Tag a series in Sonarr with the specified tag.
    
    Args:
        api_url: The base URL of the Sonarr API
        api_key: The API key for authentication
        api_timeout: Timeout for the API request
        series_id: The ID of the series to tag
        tag_label: The tag to apply (huntarr-missing, huntarr-upgraded, huntarr-shows-missing)
        
    Returns:
        True if the tagging was successful, False otherwise
    """
    try:
        # Get or create the tag
        tag_id = get_or_create_tag(api_url, api_key, api_timeout, tag_label)
        if tag_id is None:
            sonarr_logger.error(f"Failed to get or create tag '{tag_label}' in Sonarr")
            return False
            
        # Add the tag to the series
        success = add_tag_to_series(api_url, api_key, api_timeout, series_id, tag_id)
        if success:
            sonarr_logger.debug(f"Successfully tagged Sonarr series {series_id} with '{tag_label}'")
            return True
        else:
            sonarr_logger.error(f"Failed to add tag '{tag_label}' to Sonarr series {series_id}")
            return False
            
    except Exception as e:
        sonarr_logger.error(f"Error tagging Sonarr series {series_id} with '{tag_label}': {e}")
        return False<|MERGE_RESOLUTION|>--- conflicted
+++ resolved
@@ -22,11 +22,7 @@
 # Use a session for better performance
 session = requests.Session()
 
-<<<<<<< HEAD
-def arr_request(api_url: str, api_key: str, api_timeout: int, endpoint: str, method: str = "GET",  data: Optional[Dict] = None, params: Optional[Dict] = None) -> Any:
-=======
-def arr_request(api_url: str, api_key: str, api_timeout: int, endpoint: str, method: str = "GET", data: Dict = None, count_api: bool = True) -> Any:
->>>>>>> d3b422cc
+def arr_request(api_url: str, api_key: str, api_timeout: int, endpoint: str, method: str = "GET", count_api: bool = True, data: Optional[Dict] = None, params: Optional[Dict] = None) -> Any:
     """
     Make a request to the Sonarr API.
     
@@ -54,11 +50,7 @@
             
         # Construct the full URL properly
         full_url = f"{api_url.rstrip('/')}/api/v3/{endpoint.lstrip('/')}"
-<<<<<<< HEAD
-                
-=======
-        
->>>>>>> d3b422cc
+
         # Set up headers with User-Agent to identify Huntarr
         headers = {
             "X-Api-Key": api_key,
@@ -66,12 +58,9 @@
             "User-Agent": "Huntarr/1.0 (https://github.com/plexguide/Huntarr.io)"
         }
         
-<<<<<<< HEAD
         # Log the User-Agent for debugging
         sonarr_logger.debug(f"Using User-Agent: {headers['User-Agent']}")
 
-=======
->>>>>>> d3b422cc
         # Get SSL verification setting
         verify_ssl = get_ssl_verify_setting()
         
@@ -253,19 +242,9 @@
     if end_date:
         params['end'] = end_date
     endpoint = "calendar"
-<<<<<<< HEAD
-
-    response = arr_request(api_url, api_key, api_timeout, endpoint, params=params)
+
+    response = arr_request(api_url, api_key, api_timeout, endpoint, params=params, count_api=False)
     return response if response else []
-=======
-    if params:
-        endpoint = f"{endpoint}?{'&'.join(params)}"
-    
-    response = arr_request(api_url, api_key, api_timeout, endpoint, count_api=False)
-    if response:
-        return response
-    return []
->>>>>>> d3b422cc
 
 def command_status(api_url: str, api_key: str, api_timeout: int, command_id: Union[int, str]) -> Dict:
     """
@@ -377,13 +356,12 @@
                 "sortDir": "asc",
                 "monitored": monitored_only
             }
-            url = f"{api_url}/api/v3/{endpoint}"
             sonarr_logger.debug(f"Requesting cutoff unmet page {page} (attempt {retry_count+1}/{retries_per_page+1})")
 
             try:
                 response = arr_request(api_url, api_key, api_timeout, endpoint, params=params)
-                sonarr_logger.debug(f"Sonarr API response status code for cutoff unmet page {page}: {response.status_code}")
-                response.raise_for_status() # Check for HTTP errors
+                sonarr_logger.debug(f"Sonarr API response status code for cutoff unmet page {page}")
+                if isinstance(response, dict):
                 
                 if not response.content:
                     sonarr_logger.warning(f"Empty response for cutoff unmet episodes page {page} (attempt {retry_count+1})")
@@ -508,8 +486,6 @@
     Returns:
         A list of randomly selected cutoff unmet episodes
     """
-<<<<<<< HEAD
-=======
     endpoint = "wanted/cutoff"
     page_size = 100  # Smaller page size to make the initial query faster
     
@@ -524,10 +500,12 @@
     
     try:
         # Get total record count from a minimal query
-        response = requests.get(url, headers={"X-Api-Key": api_key}, params=params, timeout=api_timeout)
-        response.raise_for_status()
-        data = response.json()
-        total_records = data.get('totalRecords', 0)
+        response = arr_request(api_url, api_key, api_timeout, endpoint, params=params)
+        if not response or "totalRecords" not in response:
+            sonarr_logger.warning("Empty or invalid response when getting cutoff unmet count")
+            return []
+        
+        total_records = response.get('totalRecords', 0)
         
         if total_records == 0:
             sonarr_logger.info("No cutoff unmet episodes found in Sonarr.")
@@ -553,10 +531,11 @@
             "monitored": monitored_only
         }
         
-        response = requests.get(url, headers={"X-Api-Key": api_key}, params=params, timeout=api_timeout)
-        response.raise_for_status()
-        
-        data = response.json()
+        response = arr_request(api_url, api_key, api_timeout, endpoint, params=params)
+        if not response or "records" not in response:
+            sonarr_logger.warning(f"Empty or invalid response when getting cutoff unmet episodes page {random_page}")
+            return []        
+        data = response
         records = data.get('records', [])
         sonarr_logger.info(f"Retrieved {len(records)} episodes from page {random_page}")
         
@@ -605,7 +584,6 @@
     Returns:
         A list of randomly selected missing episodes, up to the requested count
     """
->>>>>>> d3b422cc
     endpoint = "wanted/missing"
     page_size = 1000
     retries = 2
@@ -630,19 +608,13 @@
                     time.sleep(retry_delay)
                     continue
                 return []
-            total_records = response.get('totalRecords', 0)
+            data = response
+            total_records = data.get('totalRecords', 0)
             
             if total_records == 0:
                 sonarr_logger.info("No missing episodes found in Sonarr.")
                 return []
                 
-<<<<<<< HEAD
-            # Calculate total pages with our desired page size
-            total_pages = (total_records + page_size - 1) // page_size
-            sonarr_logger.info(f"Found {total_records} total missing episodes across {total_pages} pages")
-            
-            if total_pages == 0:
-=======
             try:
                 data = response.json()
                 total_records = data.get('totalRecords', 0)
@@ -673,17 +645,17 @@
                 
                 if series_id is not None:
                     params["seriesId"] = series_id
-                
-                response = requests.get(url, headers={"X-Api-Key": api_key}, params=params, timeout=api_timeout)
-                response.raise_for_status()
-                
-                if not response.content:
-                    sonarr_logger.warning(f"Empty response when getting missing episodes page {random_page}")
-                    return []
-                    
+
                 try:
-                    data = response.json()
-                    records = data.get('records', [])
+                    response = arr_request(api_url, api_key, api_timeout, endpoint, params=params)
+                    if not response or "records" not in response:
+                        sonarr_logger.warning(f"Empty or invalid response when getting missing episodes page {random_page}")
+                        if attempt < retries:
+                            time.sleep(retry_delay)
+                            continue
+                        return []
+                    
+                    records = response.get('records', [])
                     sonarr_logger.info(f"Retrieved {len(records)} missing episodes from page {random_page}")
                     
                     # Apply monitored filter if requested
@@ -717,7 +689,6 @@
                 if attempt < retries:
                     time.sleep(retry_delay)
                     continue
->>>>>>> d3b422cc
                 return []
                 
             # Select a random page
@@ -791,7 +762,7 @@
             "name": "EpisodeSearch",
             "episodeIds": episode_ids
         }
-<<<<<<< HEAD
+
         response = arr_request(
             api_url,
             api_key,
@@ -807,12 +778,7 @@
         else:
             sonarr_logger.error(f"Unexpected response from Sonarr when triggering episode search: {response}")
             return None
-=======
-        response = requests.post(endpoint, headers={"X-Api-Key": api_key}, json=payload, timeout=api_timeout)
-        response.raise_for_status()
-        command_id = response.json().get('id')
-        sonarr_logger.info(f"Triggered Sonarr search for episode IDs: {episode_ids}. Command ID: {command_id}")
-        
+
         # Increment API counter after successful request
         try:
             from src.primary.stats_manager import increment_hourly_cap
@@ -825,7 +791,7 @@
     except requests.exceptions.RequestException as e:
         sonarr_logger.error(f"Error triggering Sonarr search for episode IDs {episode_ids}: {e}")
         return None
->>>>>>> d3b422cc
+
     except Exception as e:
         sonarr_logger.error(f"An unexpected error occurred while triggering Sonarr search: {e}")
         return None

--- conflicted
+++ resolved
@@ -20,13 +20,10 @@
 
 from src.primary.utils.logger import get_logger
 from src.primary.settings_manager import load_settings
-<<<<<<< HEAD
 from src.primary.state import get_state_file_path
 from src.primary.settings_manager import get_ssl_verify_setting
-=======
 from src.primary.utils.database import get_database
 from src.primary.apps.swaparr.stats_manager import increment_swaparr_stat
->>>>>>> d3b422cc
 
 # Create logger
 swaparr_logger = get_logger("swaparr")
@@ -298,12 +295,8 @@
         if not verify_ssl:
             swaparr_logger.debug("SSL verification disabled by user setting for get_queue_items")
         try:
-<<<<<<< HEAD
+            SWAPARR_STATS['api_calls_made'] += 1
             response = requests.get(queue_url, headers=headers, timeout=api_timeout, verify=verify_ssl)
-=======
-            SWAPARR_STATS['api_calls_made'] += 1
-            response = requests.get(queue_url, headers=headers, timeout=api_timeout)
->>>>>>> d3b422cc
             response.raise_for_status()
             queue_data = response.json()
             
@@ -478,9 +471,14 @@
             swaparr_logger.warning(f"Search not supported for app: {app_name}")
             return False
         
+        verify_ssl = get_ssl_verify_setting()
+
+        if not verify_ssl:
+            swaparr_logger.debug("SSL verification disabled by user setting for trigger_search_for_item")
+
         # Execute the search command
         SWAPARR_STATS['api_calls_made'] += 1
-        response = requests.post(search_url, headers=headers, json=payload, timeout=api_timeout)
+        response = requests.post(search_url, headers=headers, json=payload, timeout=api_timeout, verify=verify_ssl)
         response.raise_for_status()
         
         swaparr_logger.info(f"Successfully triggered search for {item.get('name', 'unknown')} in {app_name}")
@@ -509,12 +507,8 @@
     if not verify_ssl:
         swaparr_logger.debug("SSL verification disabled by user setting for delete_download")
     try:
-<<<<<<< HEAD
+        SWAPARR_STATS['api_calls_made'] += 1
         response = requests.delete(delete_url, headers=headers, timeout=api_timeout, verify=verify_ssl)
-=======
-        SWAPARR_STATS['api_calls_made'] += 1
-        response = requests.delete(delete_url, headers=headers, timeout=api_timeout)
->>>>>>> d3b422cc
         response.raise_for_status()
         swaparr_logger.info(f"Successfully removed download {download_id} from {app_name}")
         SWAPARR_STATS['downloads_removed'] += 1
